--- conflicted
+++ resolved
@@ -4,11 +4,7 @@
 import os
 import pathlib
 import shutil
-<<<<<<< HEAD
-import sys
 from collections import defaultdict
-=======
->>>>>>> de0d762f
 
 import nox
 from packaging.requirements import Requirement
