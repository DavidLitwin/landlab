--- conflicted
+++ resolved
@@ -10,21 +10,6 @@
 :License: MIT
 """
 from __future__ import absolute_import
-<<<<<<< HEAD
-import os
-
-import numpy as np
-try:
-    np.set_printoptions(legacy='1.13')
-except TypeError:
-    pass
-
-# from ._info import version as  __version__
-from ._registry import registry
-
-__all__ = ['registry']
-=======
->>>>>>> b776e0a3
 
 from numpy import set_printoptions
 
