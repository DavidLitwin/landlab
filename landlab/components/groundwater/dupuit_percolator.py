--- conflicted
+++ resolved
@@ -144,19 +144,10 @@
     Groundwater discharge per unit length, :math:`q`, is calculated as:
 
     .. math::
-<<<<<<< HEAD
-        q = -K_{sat} \eta ( \nabla z )
-
-    where :math:`K_{sat}` is the saturated hydraulic conductivity, :math:`\eta` is
-    aquifer thickness normal to the aquifer base, and :math:`\alpha` is the
-    slope angle of the aquifer base, and :math:`\nabla z` is the gradient of
-    the water table elevation relative to the aquifer base.
-=======
         q = -K_{sat} h \big( \nabla z} \big) \cos^2(\alpha)
 
     where :math:`K_{sat}` is the saturated hydraulic conductivity, :math:`h` is
     the aquifer thickness, and :math:`\alpha` is the slope angle of the aquifer base.
->>>>>>> a0420555
 
     Surface water discharge per unit area, :math:`q_s`, is calculated as:
 
@@ -337,10 +328,6 @@
         else:
             self._qs = self.grid.add_zeros("node", "surface_water__specific_discharge")
 
-<<<<<<< HEAD
-
-=======
->>>>>>> a0420555
         # Convert parameters to fields if needed, and store a reference
         self._K = return_array_at_link(grid, hydraulic_conductivity)
         self._recharge = return_array_at_node(grid, recharge_rate)
@@ -534,27 +521,12 @@
         ) * cosa_node[self._cores]
 
         if (self._wtable > self._elev).any():
-<<<<<<< HEAD
-
-=======
->>>>>>> a0420555
             self._wtable[self._wtable > self._elev] = self._elev[
                 self._wtable > self._elev
             ]
             self._thickness[self._cores] = (
                 self._wtable[self._cores] - self._base[self._cores]
-<<<<<<< HEAD
             ) * cosa_node[self._cores]
-
-        # Calculate hydraulic gradient
-        self._hydr_grad[self._grid.active_links] = (
-            self._grid.calc_grad_at_link(self._wtable) * cosa_link
-        )[self._grid.active_links]
-
-        # Calculate groundwater velocity
-        self._vel[:] = -self._K * self._hydr_grad
-=======
-            )
 
         # Calculate base gradient
         self._base_grad[self._grid.active_links] = self._grid.calc_grad_at_link(
@@ -571,7 +543,6 @@
         self._vel[:] = -self._K * (
             self._hydr_grad * cosa**2
         )
->>>>>>> a0420555
         self._vel[self._grid.status_at_link == INACTIVE_LINK] = 0.0
 
         # Aquifer thickness at links (upwind)
@@ -648,10 +619,6 @@
         rel_thickness = np.ones_like(self._elev)
 
         if (self._wtable > self._elev).any():
-<<<<<<< HEAD
-
-=======
->>>>>>> a0420555
             self._wtable[self._wtable > self._elev] = self._elev[
                 self._wtable > self._elev
             ]
@@ -674,15 +641,6 @@
         rel_thickness = np.ones_like(self._elev)
 
         while remaining_time > 0.0:
-<<<<<<< HEAD
-            # Calculate hydraulic gradient
-            self._hydr_grad[self._grid.active_links] = (
-                self._grid.calc_grad_at_link(self._wtable) * cosa_link
-            )[self._grid.active_links]
-
-            # Calculate groundwater darcy flux
-            self._vel[:] = -self._K * self._hydr_grad
-=======
 
             # Calculate hydraulic gradient
             self._hydr_grad[self._grid.active_links] = self._grid.calc_grad_at_link(
@@ -693,7 +651,6 @@
             self._vel[:] = -self._K * (
                 self._hydr_grad * cosa**2
             )
->>>>>>> a0420555
             self._vel[self._grid.status_at_link == INACTIVE_LINK] = 0.0
 
             # Aquifer thickness at links (upwind)
@@ -707,17 +664,11 @@
             # Groundwater flux divergence
             dqdx = self._grid.calc_flux_div_at_node(self._q)
 
-<<<<<<< HEAD
-            # Determine the relative aquifer thickness, 1 if permeable thickness is 0.
-            rel_thickness[soil_present] = np.minimum(
-                1, self._thickness[soil_present] / self._reg_thickness[soil_present]
-=======
             #calculate relative thickness
             rel_thickness[soil_present] = np.minimum(
                 1,
                 self._thickness[soil_present]
                 / (reg_thickness[soil_present]),
->>>>>>> a0420555
             )
 
             # Calculate surface discharge at nodes
