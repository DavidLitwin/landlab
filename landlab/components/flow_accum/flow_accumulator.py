--- conflicted
+++ resolved
@@ -14,19 +14,6 @@
 
 import warnings
 
-<<<<<<< HEAD
-from landlab import FieldError, Component
-from landlab import RasterModelGrid, VoronoiDelaunayGrid, NetworkModelGrid  # for type tests
-from landlab.utils.return_array import return_array_at_node
-from landlab.core.messages import warning_message
-
-from landlab.components.flow_accum import flow_accum_bw
-from landlab.components.flow_accum import flow_accum_to_n
-
-from landlab import BAD_INDEX_VALUE
-import six
-=======
->>>>>>> 357661e5
 import numpy as np
 import six
 
@@ -977,30 +964,6 @@
             D = flow_accum_bw._make_array_of_donors(r, delta)
             s = flow_accum_bw.make_ordered_node_array(r)
 
-<<<<<<< HEAD
-            else:
-                # step 2. Get r
-                r = self._grid["node"]["flow__receiver_node"]
-
-                # step 2. Stack, D, delta construction
-                nd = flow_accum_bw._make_number_of_donors_array(r)
-                delta = flow_accum_bw._make_delta_array(nd)
-                D = flow_accum_bw._make_array_of_donors(r, delta)
-                s = flow_accum_bw.make_ordered_node_array(r)
-
-                # put theese in grid so that depression finder can use it.
-                # store the generated data in the grid
-                self._grid['node']['flow__data_structure_delta'][:] = delta[1:]
-                self._grid['node']['flow__upstream_node_order'][:] = s
-                self._grid['grid']['flow__data_structure_D'][0] = np.array([D], dtype=object)
-
-                # step 4. Accumulate (to one or to N depending on direction method. )
-                a, q = flow_accum_bw.find_drainage_area_and_discharge(
-                    s, r, self.node_cell_area, self._grid.at_node["water__unit_flux_in"]
-                )
-                self._grid["node"]["drainage_area"][:] = a
-                self._grid["node"]["surface_water__discharge"][:] = q
-=======
             # put these in grid so that depression finder can use it.
             # store the generated data in the grid
             self._grid["node"]["flow__data_structure_delta"][:] = delta[1:]
@@ -1009,7 +972,6 @@
 
             # step 4. Accumulate (to one or to N depending on direction method)
             a[:], q[:] = self._accumulate_A_Q_to_one(s, r)
->>>>>>> 357661e5
 
         else:
             # Get p
@@ -1023,12 +985,9 @@
 
             # put theese in grid so that depression finder can use it.
             # store the generated data in the grid
-<<<<<<< HEAD
             self._grid['node']['flow__data_structure_delta'][:] = delta[1:]
             self._grid['grid']['flow__data_structure_D'][0] = np.array([D], dtype=object)
             self._grid['node']['flow__upstream_node_order'][:] = s
-=======
-            self._grid["node"]["flow__data_structure_delta"][:] = delta[1:]
 
             if self._is_raster:
                 tempD = BAD_INDEX_VALUE * np.ones(
@@ -1039,7 +998,6 @@
             else:
                 self._grid["link"]["flow__data_structure_D"][:len(D)] = D
             self._grid["node"]["flow__upstream_node_order"][:] = s
->>>>>>> 357661e5
 
             # step 4. Accumulate (to one or to N depending on direction method)
             a[:], q[:] = self._accumulate_A_Q_to_n(s, r, p)
