from .chi_index import ChiFinder
from .diffusion import LinearDiffuser
from .fire_generator import FireGenerator
from .detachment_ltd_erosion import DetachmentLtdErosion, DepthSlopeProductErosion
from .flexure import Flexure
from .flow_routing import FlowRouter, DepressionFinderAndRouter
from .nonlinear_diffusion import PerronNLDiffuse
from .overland_flow import OverlandFlowBates, OverlandFlow
from .overland_flow import KinematicWaveRengers
from .potentiality_flowrouting import PotentialityFlowRouter
from .pet import PotentialEvapotranspiration
from .radiation import Radiation
from .soil_moisture import SoilMoisture
from .vegetation_dynamics import Vegetation
from .sink_fill import SinkFiller
from .steepness_index import SteepnessFinder
from .stream_power import StreamPowerEroder, FastscapeEroder, StreamPowerSmoothThresholdEroder, SedDepEroder
from .uniform_precip import PrecipitationDistribution
from .soil_moisture import SoilInfiltrationGreenAmpt
from .plant_competition_ca import VegCA
from .gflex import gFlex
from .drainage_density import DrainageDensity
from .weathering import ExponentialWeatherer
from .depth_dependent_diffusion import DepthDependentDiffuser
from .flow_director import FlowDirectorD8
from .flow_director import FlowDirectorSteepest
from .flow_director import FlowDirectorMFD
from .flow_director import FlowDirectorDINF
from .flow_accum import FlowAccumulator
from .cubic_nonlinear_hillslope_flux import CubicNonLinearDiffuser



COMPONENTS = [ChiFinder, LinearDiffuser,
              Flexure, FlowRouter, DepressionFinderAndRouter,
              PerronNLDiffuse, OverlandFlowBates, OverlandFlow,
              PotentialEvapotranspiration, PotentialityFlowRouter,
              Radiation, SinkFiller, StreamPowerEroder,
              FastscapeEroder, SedDepEroder, KinematicWaveRengers,
              PrecipitationDistribution,
              SteepnessFinder, DetachmentLtdErosion, gFlex,
              SoilInfiltrationGreenAmpt, FireGenerator,
              SoilMoisture, Vegetation, VegCA, DrainageDensity,
<<<<<<< HEAD
              ExponentialWeatherer, DepthDependentDiffuser,
              CubicNonLinearDiffuser,
              FlowDirectorD8, FlowDirectorSteepest, FlowDirectorMFD, FlowDirectorDINF,
              FlowAccumulator
              ]
=======
	      ExponentialWeatherer, DepthDependentDiffuser,
	      CubicNonLinearDiffuser, DepthSlopeProductErosion ]
>>>>>>> 85eb3e48


__all__ = [cls.__name__ for cls in COMPONENTS]<|MERGE_RESOLUTION|>--- conflicted
+++ resolved
@@ -29,8 +29,6 @@
 from .flow_accum import FlowAccumulator
 from .cubic_nonlinear_hillslope_flux import CubicNonLinearDiffuser
 
-
-
 COMPONENTS = [ChiFinder, LinearDiffuser,
               Flexure, FlowRouter, DepressionFinderAndRouter,
               PerronNLDiffuse, OverlandFlowBates, OverlandFlow,
@@ -41,16 +39,10 @@
               SteepnessFinder, DetachmentLtdErosion, gFlex,
               SoilInfiltrationGreenAmpt, FireGenerator,
               SoilMoisture, Vegetation, VegCA, DrainageDensity,
-<<<<<<< HEAD
               ExponentialWeatherer, DepthDependentDiffuser,
-              CubicNonLinearDiffuser,
+              CubicNonLinearDiffuser, DepthSlopeProductErosion,
               FlowDirectorD8, FlowDirectorSteepest, FlowDirectorMFD, FlowDirectorDINF,
               FlowAccumulator
               ]
-=======
-	      ExponentialWeatherer, DepthDependentDiffuser,
-	      CubicNonLinearDiffuser, DepthSlopeProductErosion ]
->>>>>>> 85eb3e48
-
 
 __all__ = [cls.__name__ for cls in COMPONENTS]