--- conflicted
+++ resolved
@@ -37,8 +37,6 @@
     'Radiation'
     >>> rad.input_var_names
     ('topographic__elevation',)
-<<<<<<< HEAD
-=======
     >>> sorted(rad.output_var_names)
     ['radiation__incoming_shortwave_flux',
      'radiation__net_shortwave_flux',
@@ -48,8 +46,6 @@
      ('radiation__net_shortwave_flux', 'W/m^2'),
      ('radiation__ratio_to_flat_surface', 'None'),
      ('topographic__elevation', 'm')]
->>>>>>> d8e5da96
-
     >>> rad.grid.number_of_node_rows
     5
     >>> rad.grid.number_of_node_columns
@@ -58,7 +54,6 @@
     True
     >>> np.all(grid.at_cell["radiation__ratio_to_flat_surface"] == 0.0)
     True
-<<<<<<< HEAD
     >>> np.all(grid.at_cell['radiation__incoming_shortwave_flux'] == 0.)
     True
     >>> np.all(grid.at_cell['radiation__net_shortwave_flux'] == 0.)
@@ -67,10 +62,7 @@
     True
     >>> np.all(grid.at_cell['radiation__net_flux'] == 0.)
     True
-    >>> np.all(grid.at_node['topographic__elevation'] == 0.)
-=======
     >>> np.all(grid.at_node["topographic__elevation"] == 0.0)
->>>>>>> d8e5da96
     True
 
     >>> grid.at_node["topographic__elevation"] = [
