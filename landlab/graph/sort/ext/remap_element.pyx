--- conflicted
+++ resolved
@@ -199,86 +199,6 @@
         reverse_order(&links_at_patch[patch, 1], n - 1)
 
 
-<<<<<<< HEAD
-@cython.boundscheck(False)
-def get_angle_of_link(
-    np.ndarray[DTYPE_t, ndim=2] nodes_at_link,
-    np.ndarray[np.float_t, ndim=2] xy_of_node,
-    np.ndarray[np.float_t, ndim=1] angle_of_link
-):
-    cdef int link
-    cdef double link_tail_x
-    cdef double link_tail_y
-    cdef double link_head_x
-    cdef double link_head_y
-    cdef int n_links = nodes_at_link.shape[0]
-
-    for link in range(n_links):
-        link_tail_x = xy_of_node[nodes_at_link[link][0]][0]
-        link_tail_y = xy_of_node[nodes_at_link[link][0]][1]
-        link_head_x = xy_of_node[nodes_at_link[link][1]][0]
-        link_head_y = xy_of_node[nodes_at_link[link][1]][1]
-
-        angle_of_link[link] = atan2(
-            link_head_y - link_tail_y, link_head_x - link_tail_x
-        )
-
-
-@cython.boundscheck(False)
-def reorient_links(
-    np.ndarray[DTYPE_t, ndim=2] nodes_at_link,
-    np.ndarray[DTYPE_t, ndim=1] xy_of_node
-):
-    """Reorient links to point up and to the right.
-
-    Parameters
-    ----------
-    nodes_at_link : ndarray of int, shape `(n_nodes, 2)`
-        Identifier for node at link tail and head.
-    xy_of_node : ndarray of float, shape `(n_nodes, 2)`
-        Coordinate of node as `(x, y)`.
-    """
-    cdef int link
-    cdef int temp
-    cdef double angle
-    cdef int n_links = nodes_at_link.shape[0]
-    cdef double minus_45 = - np.pi * .25
-    cdef double plus_135 = np.pi * .75
-
-    angle_of_link = np.empty(n_links, dtype=n_links)
-    get_angle_of_link(nodes_at_link, xy_of_node, angle_of_link)
-
-    for link in range(n_links):
-        angle = angle_of_link[link]
-        if angle < minus_45 or angle > plus_135:
-            temp = nodes_at_link[link, 0]
-            nodes_at_link[link, 0] = nodes_at_link[link, 1]
-            nodes_at_link[link, 1] = temp
-
-
-cdef _count_sorted_blocks(
-    DTYPE_t *array,
-    long len,
-    long stride,
-    DTYPE_t *count,
-    long n_values,
-):
-    cdef long i
-    cdef long value
-    cdef long max_i = len * stride
-
-    i = 0
-    for value in range(n_values):
-        count[value] = 0
-        while value == array[i]:
-            count[value] += 1
-            i += stride
-            if i >= max_i:
-                break
-
-
-=======
->>>>>>> dc0cd024
 cdef _offset_to_sorted_blocks(
     DTYPE_t *array,
     long len,
